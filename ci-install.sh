# Copyright 2019 The Magenta Authors.
#
# Licensed under the Apache License, Version 2.0 (the "License");
# you may not use this file except in compliance with the License.
# You may obtain a copy of the License at
#
#     http://www.apache.org/licenses/LICENSE-2.0
#
# Unless required by applicable law or agreed to in writing, software
# distributed under the License is distributed on an "AS IS" BASIS,
# WITHOUT WARRANTIES OR CONDITIONS OF ANY KIND, either express or implied.
# See the License for the specific language governing permissions and
# limitations under the License.

#!/bin/bash

##
# Steps needed to set up CI environment.
##

set -e
set -x

sudo apt-get update
sudo apt-get -y install build-essential libasound2-dev libjack-dev libav-tools sox

# Ensure python 3.7 used, set up an isolated virtualenv.
PY3_PATH="$(which python3.7)"
${PY3_PATH} -m pip --version
${PY3_PATH} -m pip install virtualenv
${PY3_PATH} -m virtualenv /tmp/magenta-env --python="${PY3_PATH}"
source /tmp/magenta-env/bin/activate
echo $(which python)
python --version

<<<<<<< HEAD
# Install magenta and magenta.music
=======
pip install --upgrade pip setuptools
pip install six==1.12.0  # temporary fix for astroid compatibility.

>>>>>>> ee488631
python setup.py bdist_wheel --universal
pip install --upgrade --ignore-installed dist/magenta*.whl<|MERGE_RESOLUTION|>--- conflicted
+++ resolved
@@ -33,12 +33,8 @@
 echo $(which python)
 python --version
 
-<<<<<<< HEAD
-# Install magenta and magenta.music
-=======
 pip install --upgrade pip setuptools
 pip install six==1.12.0  # temporary fix for astroid compatibility.
 
->>>>>>> ee488631
 python setup.py bdist_wheel --universal
 pip install --upgrade --ignore-installed dist/magenta*.whl