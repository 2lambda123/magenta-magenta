# Copyright 2016 Google Inc. All Rights Reserved.
#
# Licensed under the Apache License, Version 2.0 (the "License");
# you may not use this file except in compliance with the License.
# You may obtain a copy of the License at
#
#    http://www.apache.org/licenses/LICENSE-2.0
#
# Unless required by applicable law or agreed to in writing, software
# distributed under the License is distributed on an "AS IS" BASIS,
# WITHOUT WARRANTIES OR CONDITIONS OF ANY KIND, either express or implied.
# See the License for the specific language governing permissions and
# limitations under the License.

# Description:
# MIDI interface for Magenta generators.

licenses(["notice"])  # Apache 2.0

py_library(
    name = "midi_hub",
    srcs = ["midi_hub.py"],
    deps = [
        "//magenta",
        "@mido//:mido",
    ],
)

py_test(
    name = "midi_hub_test",
    srcs = ["midi_hub_test.py"],
    srcs_version = "PY2AND3",
    deps = [
        ":midi_hub",
        "//magenta",
        "@mido//:mido",
        # tensorflow dep
    ],
)


py_library(
    name = "midi_interaction",
    srcs = ["midi_interaction.py"],
    deps = [
        ":midi_hub",
        "//magenta",
    ],
)

py_binary(
    name = "magenta_midi",
    srcs = ["magenta_midi.py"],
    visibility = ["//magenta/tools/pip:__subpackages__"],
    deps = [
<<<<<<< HEAD
        ":midi_hub",
        ":midi_interaction",
=======
>>>>>>> 3ef17039
        "//magenta",
        "//magenta/models/attention_rnn:attention_rnn_generator",
        "//magenta/models/basic_rnn:basic_rnn_generator",
        "//magenta/models/lookback_rnn:lookback_rnn_generator",
        "@mido//:mido",
    ],
)<|MERGE_RESOLUTION|>--- conflicted
+++ resolved
@@ -53,11 +53,8 @@
     srcs = ["magenta_midi.py"],
     visibility = ["//magenta/tools/pip:__subpackages__"],
     deps = [
-<<<<<<< HEAD
         ":midi_hub",
         ":midi_interaction",
-=======
->>>>>>> 3ef17039
         "//magenta",
         "//magenta/models/attention_rnn:attention_rnn_generator",
         "//magenta/models/basic_rnn:basic_rnn_generator",
