# Copyright 2016 Google Inc. All Rights Reserved.
#
# Licensed under the Apache License, Version 2.0 (the "License");
# you may not use this file except in compliance with the License.
# You may obtain a copy of the License at
#
#    http://www.apache.org/licenses/LICENSE-2.0
#
# Unless required by applicable law or agreed to in writing, software
# distributed under the License is distributed on an "AS IS" BASIS,
# WITHOUT WARRANTIES OR CONDITIONS OF ANY KIND, either express or implied.
# See the License for the specific language governing permissions and
# limitations under the License.
"""A MIDI interface to the sequence generators.

Captures monophonic input MIDI sequences and plays back responses from the
sequence generator.
"""
from functools import partial
import re
import threading
import time

# internal imports
import tensorflow as tf
import magenta

from magenta.interfaces.midi import midi_hub
from magenta.interfaces.midi import midi_interaction
from magenta.models.drums_rnn import drums_rnn_sequence_generator
from magenta.models.melody_rnn import melody_rnn_sequence_generator
from magenta.models.pianoroll_rnn_nade import pianoroll_rnn_nade_sequence_generator
from magenta.models.polyphony_rnn import polyphony_sequence_generator

FLAGS = tf.app.flags.FLAGS

tf.app.flags.DEFINE_bool(
    'list_ports',
    False,
    'Only list available MIDI ports.')
tf.app.flags.DEFINE_string(
    'input_port',
    'magenta_in',
    'The name of the input MIDI port.')
tf.app.flags.DEFINE_string(
    'output_port',
    'magenta_out',
    'The name of the output MIDI port.')
tf.app.flags.DEFINE_bool(
    'passthrough',
    True,
    'Whether to pass input messages through to the output port.')
tf.app.flags.DEFINE_integer(
    'clock_control_number',
    None,
    'The control change number to use with value 127 as a signal for a tick of '
    'the external clock. If None, an internal clock is used that ticks once '
    'per bar based on the qpm.')
tf.app.flags.DEFINE_integer(
    'end_call_control_number',
    None,
    'The control change number to use with value 127 as a signal to end the '
    'call phrase on the next tick.')
tf.app.flags.DEFINE_integer(
    'panic_control_number',
    None,
    'The control change number to use with value 127 as a panic signal to '
    'close open notes and clear playback sequence.')
tf.app.flags.DEFINE_integer(
    'mutate_control_number',
    None,
    'The control change number to use with value 127 as a mutate signal to '
    'generate a new response using the current response sequence as a seed.')
tf.app.flags.DEFINE_integer(
    'min_listen_ticks_control_number',
    None,
    'The control change number to use for controlling minimum listen duration. '
    'The value for the control number will be used in clock ticks. Inputs less '
    'than this length will be ignored.')
tf.app.flags.DEFINE_integer(
    'max_listen_ticks_control_number',
    None,
    'The control change number to use for controlling maximum listen duration. '
    'The value for the control number will be used in clock ticks. After this '
    'number of ticks, a response will automatically be generated. A 0 value '
    'signifies infinite duration.')
tf.app.flags.DEFINE_integer(
    'response_ticks_control_number',
    None,
    'The control change number to use for controlling response duration. The '
    'value for the control number will be used in clock ticks. If not set, the '
    'response duration will match the call duration.')
tf.app.flags.DEFINE_integer(
    'temperature_control_number',
    None,
    'The control change number to use for controlling softmax temperature.'
    'The value of control changes with this number will be used to set the '
    'temperature in a linear range between 0.1 and 2.')
tf.app.flags.DEFINE_boolean(
    'allow_overlap',
    False,
    'Whether to allow the call to overlap with the response.')
tf.app.flags.DEFINE_boolean(
    'enable_metronome',
    True,
    'Whether to enable the metronome.')
tf.app.flags.DEFINE_integer(
    'qpm',
    120,
    'The quarters per minute to use for the metronome and generated sequence. '
    'Overriden by values of control change signals for `tempo_control_number`.')
tf.app.flags.DEFINE_integer(
    'tempo_control_number',
    None,
    'The control change number to use for controlling tempo. qpm will be set '
    'to 60 more than the value of the control change.')
tf.app.flags.DEFINE_integer(
    'loop_control_number',
    None,
    'The control number to use for determining whether to loop the response. '
    'A value of 127 turns looping on and any other value turns it off.')
tf.app.flags.DEFINE_string(
    'bundle_files',
    None,
    'A comma-separated list of the location of the bundle files to use.')
tf.app.flags.DEFINE_integer(
    'generator_select_control_number',
    None,
    'The control number to use for selecting between generators when multiple '
    'bundle files are specified. Required unless only a single bundle file is '
    'specified.')
tf.app.flags.DEFINE_integer(
    'state_control_number',
    None,
    'The control number to use for sending the state. A value of 0 represents '
    '`IDLE`, 1 is `LISTENING`, and 2 is `RESPONDING`.')
tf.app.flags.DEFINE_float(
    'playback_offset',
    0.0,
    'Time in seconds to adjust playback time by.')
tf.app.flags.DEFINE_integer(
    'playback_channel',
    0,
    'MIDI channel to send play events.')
tf.app.flags.DEFINE_boolean(
    'learn_controls',
    False,
    'Whether to allow programming of control flags on startup.')
tf.app.flags.DEFINE_string(
    'log', 'WARN',
    'The threshold for what messages will be logged. DEBUG, INFO, WARN, ERROR, '
    'or FATAL.')

_CONTROL_FLAGS = [
    'clock_control_number',
    'end_call_control_number',
    'panic_control_number',
    'mutate_control_number',
    'min_listen_ticks_control_number',
    'max_listen_ticks_control_number',
    'response_ticks_control_number',
    'temperature_control_number',
    'tempo_control_number',
    'loop_control_number',
    'generator_select_control_number',
    'state_control_number']

# A map from a string generator name to its class.
_GENERATOR_MAP = melody_rnn_sequence_generator.get_generator_map()
_GENERATOR_MAP.update(drums_rnn_sequence_generator.get_generator_map())
_GENERATOR_MAP.update(pianoroll_rnn_nade_sequence_generator.get_generator_map())
_GENERATOR_MAP.update(polyphony_sequence_generator.get_generator_map())


class CCMapper(object):
  """A class for mapping control change numbers to specific controls.

  Args:
    cc_map: A dictionary containing mappings from signal names to control
        change numbers (or None). This dictionary will be updated by the class.
    midi_hub_: An initialized MidiHub to receive inputs from.
  """

  def __init__(self, cc_map, midi_hub_):
    self._cc_map = cc_map
    self._signals = cc_map.keys()
    self._midi_hub = midi_hub_
    self._update_event = threading.Event()

  def _print_instructions(self):
    """Prints instructions for mapping control changes."""
    print ('Enter the index of a signal to set the control change for, or `q` '
           'when done.')
    fmt = '{:>6}\t{:<20}\t{:>6}'
    print fmt.format('Index', 'Control', 'Current')
    for i, signal in enumerate(self._signals):
      print fmt.format(i + 1, signal, self._cc_map.get(signal))
    print

  def _update_signal(self, signal, msg):
    """Updates mapping for the signal to the message's control change.

    Args:
      signal: The name of the signal to update the control change for.
      msg: The mido.Message whose control change the signal should be set to.
    """
    if msg.control in self._cc_map.values():
      print 'Control number %d is already assigned. Ignoring.' % msg.control
    else:
      self._cc_map[signal] = msg.control
      print 'Assigned control number %d to `%s`.' % (msg.control, signal)
    self._update_event.set()

  def update_map(self):
    """Enters a loop that receives user input to set signal controls."""
    while True:
      print
      self._print_instructions()
      response = raw_input('Selection: ')
      if response == 'q':
        return
      try:
        signal = self._signals[int(response) - 1]
      except (ValueError, IndexError):
        print 'Invalid response:', response
        continue
      self._update_event.clear()
      self._midi_hub.register_callback(
          partial(self._update_signal, signal),
          midi_hub.MidiSignal(type='control_change'))
      print('Send a control signal using the control number you wish to '
            'associate with `%s`.' % signal)
      self._update_event.wait()


def _validate_flags():
  """Returns True if flag values are valid or prints error and returns False."""
  if FLAGS.list_ports:
    print "Input ports: '%s'" % (
        "', '".join(midi_hub.get_available_input_ports()))
    print "Ouput ports: '%s'" % (
        "', '".join(midi_hub.get_available_output_ports()))
    return False

  if FLAGS.bundle_files is None:
    print '--bundle_files must be specified.'
    return False

  if (len(FLAGS.bundle_files.split(',')) > 1 and
      FLAGS.generator_select_control_number is None):
    tf.logging.warning(
<<<<<<< HEAD
      'You have specified multiple bundle files (generators), without setting '
      '`--generator_select_control_number`. You will only be able to use the '
      'first generator (%s).',
      FLAGS.bundle_files[0])
=======
        'You have specified multiple bundle files (generators), without '
        'setting `--generator_select_control_number`. You will only be able to '
        'use the first generator (%s).',
        FLAGS.bundle_files[0])
>>>>>>> 8b331002

  return True


def _load_generator_from_bundle_file(bundle_file):
  """Returns initialized generator from bundle file path or None if fails."""
  try:
    bundle = magenta.music.sequence_generator_bundle.read_bundle_file(
        bundle_file)
  except magenta.music.sequence_generator_bundle.GeneratorBundleParseException:
    print 'Failed to parse bundle file: %s' % FLAGS.bundle_file
    return None

  generator_id = bundle.generator_details.id
  if generator_id not in _GENERATOR_MAP:
    print "Unrecognized SequenceGenerator ID '%s' in bundle file: %s" % (
        generator_id, FLAGS.bundle_file)
    return None

  generator = _GENERATOR_MAP[generator_id](checkpoint=None, bundle=bundle)
  generator.initialize()
  print "Loaded '%s' generator bundle from file '%s'." % (
      bundle.generator_details.id, bundle_file)
  return generator


def _print_instructions():
  """Prints instructions for interaction based on the flag values."""
  print ''
  print 'Instructions:'
  print 'Start playing  when you want to begin the call phrase.'
  if FLAGS.end_call_control_number is not None:
    print ('When you want to end the call phrase, signal control number %d '
           'with value 127, or stop playing and wait one clock tick.'
           % FLAGS.end_call_control_number)
  else:
    print ('When you want to end the call phrase, stop playing and wait one '
           'clock tick.')
  print ('Once the response completes, the interface will wait for you to '
         'begin playing again to start a new call phrase.')
  print ''
  print 'To end the interaction, press CTRL-C.'


def main(unused_argv):
  tf.logging.set_verbosity(FLAGS.log)

  if not _validate_flags():
    return

  # Load generators.
  generators = []
  for bundle_file in FLAGS.bundle_files.split(','):
    generators.append(_load_generator_from_bundle_file(bundle_file))
    if generators[-1] is None:
      return

  # Initialize MidiHub.
  if FLAGS.input_port not in midi_hub.get_available_input_ports():
    print "Opening '%s' as a virtual MIDI port for input." % FLAGS.input_port
  if FLAGS.output_port not in midi_hub.get_available_output_ports():
    print "Opening '%s' as a virtual MIDI port for output." % FLAGS.output_port
  hub = midi_hub.MidiHub(FLAGS.input_port, FLAGS.output_port,
                         midi_hub.TextureType.MONOPHONIC,
                         passthrough=FLAGS.passthrough,
                         playback_channel=FLAGS.playback_channel,
                         playback_offset=FLAGS.playback_offset)

  control_map = {re.sub('_control_number$', '', f): FLAGS.__getattr__(f)
                 for f in _CONTROL_FLAGS}
  if FLAGS.learn_controls:
    CCMapper(control_map, hub).update_map()

  if control_map['clock'] is None:
    # Set the tick duration to be a single bar, assuming a 4/4 time signature.
    clock_signal = None
    tick_duration = 4 * (60. / FLAGS.qpm)
  else:
    clock_signal = midi_hub.MidiSignal(
        control=control_map['clock'], value=127)
    tick_duration = None

  end_call_signal = (
      None if control_map['end_call'] is None else
      midi_hub.MidiSignal(control=control_map['end_call'], value=127))
  panic_signal = (
      None if control_map['panic'] is None else
      midi_hub.MidiSignal(control=control_map['panic'], value=127))
  mutate_signal = (
      None if control_map['mutate'] is None else
      midi_hub.MidiSignal(control=control_map['mutate'], value=127))
  interaction = midi_interaction.CallAndResponseMidiInteraction(
      hub,
      generators,
      FLAGS.qpm,
      FLAGS.generator_select_control_number,
      clock_signal=clock_signal,
      tick_duration=tick_duration,
      end_call_signal=end_call_signal,
      panic_signal=panic_signal,
      mutate_signal=mutate_signal,
      allow_overlap=FLAGS.allow_overlap,
      enable_metronome=FLAGS.enable_metronome,
      min_listen_ticks_control_number=control_map['min_listen_ticks'],
      max_listen_ticks_control_number=control_map['max_listen_ticks'],
      response_ticks_control_number=control_map['response_ticks'],
      tempo_control_number=control_map['tempo'],
      temperature_control_number=control_map['temperature'],
      loop_control_number=control_map['loop'],
      state_control_number=control_map['state'])

  _print_instructions()

  interaction.start()
  try:
    while True:
      time.sleep(1)
  except KeyboardInterrupt:
    interaction.stop()

  print 'Interaction stopped.'


def console_entry_point():
  tf.app.run(main)


if __name__ == '__main__':
  console_entry_point()<|MERGE_RESOLUTION|>--- conflicted
+++ resolved
@@ -249,17 +249,10 @@
   if (len(FLAGS.bundle_files.split(',')) > 1 and
       FLAGS.generator_select_control_number is None):
     tf.logging.warning(
-<<<<<<< HEAD
-      'You have specified multiple bundle files (generators), without setting '
-      '`--generator_select_control_number`. You will only be able to use the '
-      'first generator (%s).',
-      FLAGS.bundle_files[0])
-=======
         'You have specified multiple bundle files (generators), without '
         'setting `--generator_select_control_number`. You will only be able to '
         'use the first generator (%s).',
         FLAGS.bundle_files[0])
->>>>>>> 8b331002
 
   return True
 
