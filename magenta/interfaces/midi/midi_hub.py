--- conflicted
+++ resolved
@@ -14,18 +14,6 @@
 # TODO(adarob): Use flattened imports.
 from magenta.common import concurrency
 from magenta.protobuf import music_pb2
-
-FLAGS = tf.app.flags.FLAGS
-
-tf.app.flags.DEFINE_float(
-    'playback_offset',
-    0.0,
-    'Seconds to adjust playback time.')
-tf.app.flags.DEFINE_integer(
-    'playback_channel',
-    0,
-    'Channel to send play events.')
-
 
 _DEFAULT_METRONOME_TICK_DURATION = 0.05
 _DEFAULT_METRONOME_PITCH = 95
@@ -190,12 +178,9 @@
              velocity=_DEFAULT_METRONOME_VELOCITY,
              pitch=_DEFAULT_METRONOME_PITCH,
              duration=_DEFAULT_METRONOME_TICK_DURATION):
-<<<<<<< HEAD
-=======
     """Updates Metronome options."""
     # Locking is not required since variables are independent and assignment is
     # atomic.
->>>>>>> c0cdc74a
     self._period = 60. / qpm
     self._start_time = start_time
     self._stop_time = stop_time
@@ -229,11 +214,7 @@
 
       now = time.time()
       next_tick_time = (
-<<<<<<< HEAD
-        now + self._period - ((now - self._start_time) % self._period))
-=======
           now + self._period - ((now - self._start_time) % self._period))
->>>>>>> c0cdc74a
 
   def stop(self, stop_time=0, block=True):
     """Signals for the metronome to stop.
@@ -270,11 +251,7 @@
   """
 
   def __init__(self, outport, sequence, start_time=time.time(),
-<<<<<<< HEAD
-               allow_updates=False):
-=======
                allow_updates=False, channel=0, offset=0.0):
->>>>>>> c0cdc74a
     self._outport = outport
     self._channel = channel
     self._offset = offset
@@ -345,13 +322,8 @@
             mido.Message(type='note_off', note=note, time=next_event_time))
 
     for msg in new_message_list:
-<<<<<<< HEAD
-      msg.channel = FLAGS.playback_channel
-      msg.time += FLAGS.playback_offset
-=======
       msg.channel = self._channel
       msg.time += self._offset
->>>>>>> c0cdc74a
 
     self._message_queue = deque(
         sorted(new_message_list, key=lambda msg: (msg.time, msg.note)))
@@ -845,13 +817,9 @@
         during capture, passthrough, and playback.
     passthrough: A boolean specifying whether or not to pass incoming messages
         through to the output, applying the appropriate texture rules.
-<<<<<<< HEAD
-=======
     playback_channel: The MIDI channel to send playback events.
     playback_offset: The float time in seconds to adjust the playback event
         times by.
-
->>>>>>> c0cdc74a
   """
 
   def __init__(self, input_midi_port, output_midi_port, texture_type,
@@ -1132,12 +1100,8 @@
     Returns:
       The MidiPlayer thread handling playback to enable updating.
     """
-<<<<<<< HEAD
-    player = MidiPlayer(self._outport, sequence, start_time, allow_updates)
-=======
     player = MidiPlayer(self._outport, sequence, start_time, allow_updates,
                         self._playback_channel, self._playback_offset)
->>>>>>> c0cdc74a
     with self._lock:
       self._players.append(player)
     player.start()
@@ -1162,14 +1126,7 @@
   def send_control_change(self, control_number, value):
     """Sends the specified control change message on the output port."""
     self._outport.send(
-<<<<<<< HEAD
-      mido.Message(
-          type='control_change',
-          control=control_number,
-          value=value))
-=======
         mido.Message(
             type='control_change',
             control=control_number,
-            value=value))
->>>>>>> c0cdc74a
+            value=value))