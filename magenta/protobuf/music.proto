--- conflicted
+++ resolved
@@ -77,11 +77,8 @@
     // A program selects an instrument's sound. E.g. program 12 is vibraphone in
     // General MIDI. See www.midi.org/specifications/item/gm-level-1-sound-set.
     int32 program = 8;
-<<<<<<< HEAD
     // When true, the event is on an instrument that is a drum (MIDI channel 9).
     bool is_drum = 9;
-=======
->>>>>>> 188b7593
     // The part or voice index if this came from a score. Otherwise, just 0.
     // For example, a score may have separate voices for Soprano, Alto, Tenor,
     // Bass. This field allows that information to be retained.
