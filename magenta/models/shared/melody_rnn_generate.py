--- conflicted
+++ resolved
@@ -64,15 +64,9 @@
                           'the unaltered softmax probabilities, greater than '
                           '1.0 makes melodies more random, less than 1.0 makes '
                           'melodies less random.')
-<<<<<<< HEAD
-tf.app.flags.DEFINE_string('log', 'INFO',
-                           'The threshold for what messages will be logged '
-                           'DEBUG, INFO, WARN, ERROR, or FATAL.')
-=======
 tf.app.flags.DEFINE_integer('steps_per_beat', 4,
                             'What precision to use when quantizing the melody.')
 
->>>>>>> a9dc7538
 
 def get_hparams():
   """Get the hparams dictionary to be used by the model."""
@@ -118,7 +112,7 @@
     melody_rnn_sequence_generator: A MelodyRnnSequenceGenerator object specific
         to your model.
   """
-  tf.logging.set_verbosity(FLAGS.log)
+  tf.logging.set_verbosity(tf.logging.INFO)
 
   if not FLAGS.output_dir:
     tf.logging.fatal('--output_dir required')
