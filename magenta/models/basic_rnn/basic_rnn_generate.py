--- conflicted
+++ resolved
@@ -11,270 +11,20 @@
 # WITHOUT WARRANTIES OR CONDITIONS OF ANY KIND, either express or implied.
 # See the License for the specific language governing permissions and
 # limitations under the License.
-"""Generate melodies from a trained checkpoint of the lookback RNN model."""
-
-<<<<<<< HEAD
-import lookback_rnn_encoder_decoder
-import lookback_rnn_graph
-import tensorflow as tf
-
-from magenta.models.shared import melody_rnn_generate
-=======
-Melodies are sampled from the model by sampling a note from the RNN's output
-distribution at a given timestep and feeding the result to the model as input
-at the next timestep. The model is primed with a starting sequence of notes.
-Many possible continuations of the primer are sampled from the model in a
-minibatch.
-"""
-
-import ast
-import logging
-import os
-import os.path
-import numpy as np
-import sys
+"""Generate melodies from a trained checkpoint of the basic RNN model."""
 
 # internal imports
 import tensorflow as tf
 
-import basic_rnn_ops
-from magenta.lib import melodies_lib
-from magenta.lib import midi_io
-from magenta.lib import sequence_to_melodies
-
-
-FLAGS = tf.app.flags.FLAGS
-tf.app.flags.DEFINE_string('experiment_run_dir', '/tmp/basic_rnn/run1',
-                           'Directory passed to basic_rnn_train.py where '
-                           'training output was saved. Latest checkpoint is '
-                           'loaded.')
-tf.app.flags.DEFINE_string('hparams', '',
-                           'String representation of Python dictionary '
-                           'containing hyperparameter to value mapping. Must '
-                           'be the same hyperparameter string passed into the '
-                           'basic_rnn_train.py job that produced the '
-                           'experiment output.')
-tf.app.flags.DEFINE_string('primer_midi', '',
-                           'Path to MIDI file containing melody to start '
-                           'generating from.')
-tf.app.flags.DEFINE_string('output_dir', '/tmp/basic_rnn_generated',
-                           'Where output MIDI files will be saved.')
-tf.app.flags.DEFINE_integer('num_steps', 32,
-                            'How many steps to generate.')
-tf.app.flags.DEFINE_integer('num_outputs', 16,
-                            'How many samples to generate. One MIDI file will '
-                            'be created for each.')
-
-
-def make_graph(hparams_string='{}'):
-  """Construct the model and return the graph.
-
-  Hyperparameters are given in the hparams flag as a string
-  representation of a Python dictionary.
-  For example: '{"batch_size":64,"rnn_layer_sizes":[100,100]}'
-
-  Args:
-    hparams_string: A string literal of a Python dictionary. Keys are
-        hyperparameter names, and values replace default values.
-
-  Returns:
-    tf.Graph instance which contains the TF ops.
-  """
-  with tf.Graph().as_default() as graph:
-    with tf.device(lambda op: ""):
-      hparams = basic_rnn_ops.default_hparams()
-      hparams = hparams.parse(hparams_string)
-      logging.info('hparams = %s', hparams.values())
-
-      with tf.variable_scope('rnn_model'):
-        # Define the type of RNN cell to use.
-        cell = basic_rnn_ops.make_cell(hparams)
-
-        # Construct dynamic_rnn inference.
-
-        # Make a batch.
-        melody_sequence = tf.placeholder(tf.float32,
-                                         [hparams.batch_size, None,
-                                          hparams.one_hot_length])
-        lengths = tf.placeholder(tf.int32, [hparams.batch_size])
-
-        # Make inference graph. That is, inputs to logits.
-        (logits,
-         initial_state,
-         final_state) = basic_rnn_ops.dynamic_rnn_inference(
-            melody_sequence, lengths, cell, hparams,
-            zero_initial_state=False, parallel_iterations=1,
-            swap_memory=True)
-
-        softmax = tf.nn.softmax(tf.reshape(logits, [hparams.batch_size, -1]))
-
-      tf.add_to_collection('logits', logits)
-      tf.add_to_collection('softmax', softmax)
-      tf.add_to_collection('initial_state', initial_state)
-      tf.add_to_collection('final_state', final_state)
-      tf.add_to_collection('melody_sequence', melody_sequence)
-      tf.add_to_collection('lengths', lengths)
-
-  return graph
-
-
-def classes_to_melody(model_output, reconstruction_data, min_note=48):
-  """Convert list of model outputs to Melody object.
-
-  This method decodes sequence_to_melodies.basic_one_hot_encoder.
-
-  Each model output is the index of the softmax class that is chosen.
-
-  Args:
-    model_output: List of integers. Each int is the chosen softmax class
-        from the model output.
-    reconstruction_data: basic_one_hot_encoder specific information
-        needed to reconstruct the input Melody.
-    min_note: Minimum pitch in model will be mapped to this MIDI pitch.
-
-  Returns:
-    A melodies_lib.Melody.
-  """
-  transpose_amount = reconstruction_data
-  output = melodies_lib.Melody()
-  output.from_event_list(
-      [e - melodies_lib.NUM_SPECIAL_EVENTS
-       if e < melodies_lib.NUM_SPECIAL_EVENTS
-       else e + min_note - transpose_amount
-       for e in model_output])
-  return output
-
-
-def make_onehot(int_list, one_hot_length):
-  """Convert each int to a one-hot vector.
-  A one-hot vector is 0 everywhere except at the index equal to the
-  encoded value.
-  For example: 5 as a one-hot vector is [0, 0, 0, 0, 0, 1, 0, 0, 0, ...]
-  """
-  return [[1.0 if j == i else 0.0 for j in xrange(one_hot_length)]
-          for i in int_list]
-
-
-def sampler_loop(graph, decoder, checkpoint_dir, primer, num_gen_steps):
-  """Generate many melodies simulatneously given a primer.
-
-  Generate melodies by sampling from model output and feeding it back into
-  the model as input at every step.
-
-  Args:
-    graph: A tf.Graph instance containing the graph to sample from.
-    decoder: A function that converts model output and reconstruction data into
-        a Melody object. The method takes two inputs: A list of integers which
-        are the softmax classes chosen at each step, and reconstruction data
-        returned by the encoder. It returns a melodies_lib.Melody.
-    checkpoint_dir: Directory to look for most recent model checkpoint in.
-    primer: A Melody object.
-    num_gen_steps: How many time steps to generate.
-
-  Returns:
-    List of generated melodies, each as a Melody object.
-  """
-  softmax = graph.get_collection('softmax')[0]
-  initial_state = graph.get_collection('initial_state')[0]
-  final_state = graph.get_collection('final_state')[0]
-  melody_sequence = graph.get_collection('melody_sequence')[0]
-  lengths = graph.get_collection('lengths')[0]
-
-  with graph.as_default():
-    saver = tf.train.Saver()
-
-  session = tf.Session(graph=graph)
-
-  logging.info('Checkpoint dir: %s', checkpoint_dir)
-  checkpoint_file = tf.train.latest_checkpoint(checkpoint_dir)
-
-  saver.restore(session, checkpoint_file)
-
-  batch_size = softmax.get_shape()[0].value
-
-  # Convert primer Melody to model inputs.
-  sequence_example, encoder_information = sequence_to_melodies.basic_one_hot_encoder(primer)
-  primer_input = [
-      list(i.float_list.value)
-      for i in sequence_example.feature_lists.feature_list['inputs'].feature]
-
-  # Run model over primer sequence.
-  primer_input_batch = np.tile([primer_input], (batch_size, 1, 1))
-  state = session.run(
-      final_state,
-      feed_dict={initial_state: np.zeros(initial_state.get_shape().as_list()),
-                 melody_sequence: primer_input_batch,
-                 lengths: np.full(batch_size, len(primer),
-                                  dtype=int)})
-
-  # Sample from model repeatedly to generate melodies.
-  generated_sequences = [list() for i in xrange(batch_size)]
-  last_outputs = [melody_sequence] * batch_size
-  singleton_lengths = np.full(batch_size, 1, dtype=int)
-  for i in xrange(num_gen_steps):
-    input_batch = np.transpose(
-        [make_onehot(last_outputs, basic_rnn_ops.NUM_CLASSES)], (1, 0, 2))
-    state, batch_softmax = session.run(
-      [final_state, softmax],
-      feed_dict={initial_state: state,
-                 melody_sequence: input_batch,
-                 lengths: singleton_lengths})
-    last_outputs = [
-        np.random.choice(basic_rnn_ops.NUM_CLASSES, p=p_dist.flatten())
-        for p_dist in batch_softmax]
-    for generated_seq, next_output in zip(generated_sequences, last_outputs):
-      generated_seq.append(next_output)
-
-  primer_event_list = list(primer)
-  generated_melodies = []
-  for seq in generated_sequences:
-    melody = melodies_lib.Melody(steps_per_bar=primer.steps_per_bar)
-    melody.from_event_list(
-        primer_event_list + list(decoder(seq, encoder_information)))
-    generated_melodies.append(melody)
-
-  return generated_melodies
-
-
-def main(_):
-  root = logging.getLogger()
-  root.setLevel(logging.INFO)
-  ch = logging.StreamHandler(sys.stdout)
-  ch.setLevel(logging.INFO)
-  root.addHandler(ch)
-
-  if not os.path.isdir(FLAGS.output_dir):
-    os.makedirs(FLAGS.output_dir)
-
-  primer_sequence = midi_io.midi_file_to_sequence_proto(FLAGS.primer_midi)
-  bpm = primer_sequence.tempos[0].bpm if len(primer_sequence.tempos) else 120.0
-
-  extracted_melodies = melodies_lib.extract_melodies(primer_sequence,
-                                                     min_bars=1,
-                                                     min_unique_pitches=1)
-
-  if not extracted_melodies:
-    logging.info('No melodies were extracted from MIDI file %s'
-                 % FLAGS.primer_midi)
-    return
-
-  graph = make_graph(hparams_string=FLAGS.hparams)
-
-  checkpoint_dir = os.path.join(FLAGS.experiment_run_dir, 'train')
-  
-  generated = []
-  while len(generated) < FLAGS.num_outputs:
-    generated.extend(sampler_loop(graph, classes_to_melody,
-                                  checkpoint_dir,
-                                  extracted_melodies[0],
-                                  FLAGS.num_steps))
->>>>>>> 1ade0ea3
+import basic_rnn_encoder_decoder
+import basic_rnn_graph
+from magenta.models.shared import melody_rnn_generate
 
 
 def main(unused_argv):
-  melody_encoder_decoder = lookback_rnn_encoder_decoder.MelodyEncoderDecoder()
+  melody_encoder_decoder = basic_rnn_encoder_decoder.MelodyEncoderDecoder()
   melody_rnn_generate.run(melody_encoder_decoder,
-                          lookback_rnn_graph.build_graph)
+                          basic_rnn_graph.build_graph)
 
 
 if __name__ == '__main__':
