--- conflicted
+++ resolved
@@ -1536,13 +1536,9 @@
     active: Active note pianoroll as a 2D array..
     weights: Weights to be used when calculating loss against roll.
     onsets: An onset-only pianoroll as a 2D array.
-<<<<<<< HEAD
     offsets: An offset-only pianoroll as a 2D array.
-    velocities: Velocities of onsets scaled from [0, 1]
-=======
     onset_velocities: Velocities of onsets scaled from [0, 1].
     active_velocities: Velocities of active notes scaled from [0, 1].
->>>>>>> 4393c218
     control_changes: Control change onsets as a 2D array (time, control number)
       with 0 when there is no onset and (control_value + 1) when there is.
   """
@@ -1625,13 +1621,10 @@
     if note.velocity > max_velocity:
       raise ValueError('Note velocity exceeds max velocity: %d > %d' %
                        (note.velocity, max_velocity))
-<<<<<<< HEAD
-    velocities[onset_start_frame:onset_end_frame,
-               note.pitch - min_pitch] = float(note.velocity) / max_velocity
-=======
+    
     velocities_roll[start_frame:end_frame, note.pitch -
                     min_pitch] = float(note.velocity) / max_velocity
->>>>>>> 4393c218
+
     roll_weights[onset_start_frame:onset_end_frame, note.pitch - min_pitch] = (
         onset_upweight)
     roll_weights[onset_end_frame:end_frame, note.pitch - min_pitch] = [
@@ -1648,17 +1641,14 @@
     if frame < len(control_changes):
       control_changes[frame, cc.control_number] = cc.control_value + 1
 
-<<<<<<< HEAD
-  return roll, roll_weights, onsets, offsets, velocities, control_changes
-=======
-  return Pianoroll(
+  return PianoRoll(
       active=roll,
       weights=roll_weights,
       onsets=onsets,
+      offsets=offsets,
       onset_velocities=velocities_roll * onsets,
       active_velocities=velocities_roll,
       control_changes=control_changes)
->>>>>>> 4393c218
 
 
 def pianoroll_to_note_sequence(frames,
