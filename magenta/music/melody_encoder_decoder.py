# Copyright 2016 Google Inc. All Rights Reserved.
#
# Licensed under the Apache License, Version 2.0 (the "License");
# you may not use this file except in compliance with the License.
# You may obtain a copy of the License at
#
#    http://www.apache.org/licenses/LICENSE-2.0
#
# Unless required by applicable law or agreed to in writing, software
# distributed under the License is distributed on an "AS IS" BASIS,
# WITHOUT WARRANTIES OR CONDITIONS OF ANY KIND, either express or implied.
# See the License for the specific language governing permissions and
# limitations under the License.
"""Classes for converting between Melody objects and models inputs/outputs.

MelodyOneHotEncoding is an encoder_decoder.OneHotEncoding that specifies a one-
hot encoding for Melody events, i.e. MIDI pitch values plus note-off and no-
event.

KeyMelodyEncoderDecoder is an encoder_decoder.EventSequenceEncoderDecoder that
specifies an encoding of Melody objects into input vectors and output labels for
use by melody models.
"""

import collections

# internal imports
from magenta.music import constants
from magenta.music import encoder_decoder
from magenta.music import melodies_lib

NUM_SPECIAL_MELODY_EVENTS = constants.NUM_SPECIAL_MELODY_EVENTS
MELODY_NOTE_OFF = constants.MELODY_NOTE_OFF
MELODY_NO_EVENT = constants.MELODY_NO_EVENT
MIN_MIDI_PITCH = constants.MIN_MIDI_PITCH
MAX_MIDI_PITCH = constants.MAX_MIDI_PITCH
NOTES_PER_OCTAVE = constants.NOTES_PER_OCTAVE
DEFAULT_STEPS_PER_BAR = constants.DEFAULT_STEPS_PER_BAR

DEFAULT_LOOKBACK_DISTANCES = encoder_decoder.DEFAULT_LOOKBACK_DISTANCES


class MelodyOneHotEncoding(encoder_decoder.OneHotEncoding):
  """Basic one hot encoding for melody events.

  Encodes melody events as follows:
    0 = no event,
    1 = note-off event,
    [2, self.num_classes) = note-on event for that pitch relative to the
        [self._min_note, self._max_note) range.
  """

  def __init__(self, min_note, max_note):
    """Initializes a MelodyOneHotEncoding object.

    Args:
      min_note: The minimum midi pitch the encoded melody events can have.
      max_note: The maximum midi pitch (exclusive) the encoded melody events
          can have.

    Raises:
      ValueError: If `min_note` or `max_note` are outside the midi range, or if
          `max_note` is not greater than `min_note`.
    """
    if min_note < MIN_MIDI_PITCH:
      raise ValueError('min_note must be >= 0. min_note is %d.' % min_note)
    if max_note > MAX_MIDI_PITCH + 1:
      raise ValueError('max_note must be <= 128. max_note is %d.' % max_note)
    if max_note <= min_note:
      raise ValueError('max_note must be greater than min_note')

    self._min_note = min_note
    self._max_note = max_note

  @property
  def num_classes(self):
    return self._max_note - self._min_note + NUM_SPECIAL_MELODY_EVENTS

  @property
  def default_event(self):
    return MELODY_NO_EVENT

  def encode_event(self, event):
    """Collapses a melody event value into a zero-based index range.

    Args:
      event: A Melody event value. -2 = no event, -1 = note-off event,
          [0, 127] = note-on event for that midi pitch.

    Returns:
      An int in the range [0, self.num_classes). 0 = no event,
      1 = note-off event, [2, self.num_classes) = note-on event for
      that pitch relative to the [self._min_note, self._max_note) range.

    Raises:
      ValueError: If `event` is a MIDI note not between self._min_note and
          self._max_note, or an invalid special event value.
    """
    if event < -NUM_SPECIAL_MELODY_EVENTS:
      raise ValueError('invalid melody event value: %d' % event)
    if (event >= 0) and (event < self._min_note):
      raise ValueError('melody event less than min note: %d < %d' % (
          event, self._min_note))
    if event >= self._max_note:
      raise ValueError('melody event greater than max note: %d >= %d' % (
          event, self._max_note))

    if event < 0:
      return event + NUM_SPECIAL_MELODY_EVENTS
    return event - self._min_note + NUM_SPECIAL_MELODY_EVENTS

  def decode_event(self, index):
    """Expands a zero-based index value to its equivalent melody event value.

    Args:
      index: An int in the range [0, self._num_model_events).
          0 = no event, 1 = note-off event,
          [2, self._num_model_events) = note-on event for that pitch relative
          to the [self._min_note, self._max_note) range.

    Returns:
      A Melody event value. -2 = no event, -1 = note-off event,
      [0, 127] = note-on event for that midi pitch.
    """
    if index < NUM_SPECIAL_MELODY_EVENTS:
      return index - NUM_SPECIAL_MELODY_EVENTS
    return index - NUM_SPECIAL_MELODY_EVENTS + self._min_note


class KeyMelodyEncoderDecoder(encoder_decoder.EventSequenceEncoderDecoder):
  """A MelodyEncoderDecoder that encodes repeated events, time, and key."""

  def __init__(self, min_note, max_note, lookback_distances=None,
               binary_counter_bits=7):
    """Initializes the KeyMelodyEncoderDecoder.

    Args:
      min_note: The minimum midi pitch the encoded melody events can have.
      max_note: The maximum midi pitch (exclusive) the encoded melody events can
          have.
      lookback_distances: A list of step intervals to look back in history to
          encode both the following event and whether the current step is a
          repeat. If None, use default lookback distances.
      binary_counter_bits: The number of input bits to use as a counter for the
          metric position of the next note.
    """
    self._lookback_distances = (lookback_distances
                                if lookback_distances is not None
                                else DEFAULT_LOOKBACK_DISTANCES)
    self._binary_counter_bits = binary_counter_bits
    self._min_note = min_note
    self._note_range = max_note - min_note

  @property
  def input_size(self):
<<<<<<< HEAD
    num_lookbacks = len(self._lookback_distances)
    return (
        self.num_melody_events +                  # current melody event
        num_lookbacks * self.num_melody_events +  # next event for each lookback
        self._binary_counter_bits +               # binary counters
        num_lookbacks)                            # if event matches lookbacks

  @property
  def num_classes(self):
    return self.num_melody_events + len(self._lookback_distances)

  def events_to_input(self, events, position):
    """Returns the input vector for the given position in the melody.

    Returns a self.input_size length list of floats. Assuming self.min_note =
    48, self.max_note = 84, two lookback distances at 1 bar and 2 bars, and 5
    binary counters, self.input_size will = 121. Each index represents a
    different input signal to the model.

    Indices [0, 120]:
    [0, 37]: Event of current step.
    [38, 75]: Event of next step if repeating 1 bar ago.
    [76, 113]: Event of next step if repeating 2 bars ago.
    114: 16th note binary counter.
    115: 8th note binary counter.
    116: 4th note binary counter.
    117: Half note binary counter.
    118: Whole note binary counter.
    119: The current step is repeating 1 bar ago.
    120: The current step is repeating 2 bars ago.

    Args:
      events: A magenta.music.Melody object.
      position: An integer position in the melody.

    Returns:
      An input vector, an self.input_size length list of floats.
    """
    input_ = [0.0] * self.input_size

    # Last event.
    index = self.melody_event_to_index(events[position])
    input_[index] = 1.0

    # Next event if repeating N positions ago.
    for i, lookback_distance in enumerate(self._lookback_distances):
      lookback_position = position - lookback_distance + 1
      if lookback_position < 0:
        melody_event = MELODY_NO_EVENT
      else:
        melody_event = events[lookback_position]
      index = self.melody_event_to_index(melody_event)
      input_[(i + 1) * self.num_melody_events + index] = 1.0

    num_lookbacks = len(self._lookback_distances)

    # Binary time counter giving the metric location of the *next* note.
    n = position + 1
    for i in range(self._binary_counter_bits):
      input_[(num_lookbacks + 1) * self.num_melody_events + i] = (
          1.0 if (n / 2 ** i) % 2 else -1.0)

    # Last event is repeating N bars ago.
    for i, lookback_distance in enumerate(self._lookback_distances):
      lookback_position = position - lookback_distance
      if (lookback_position >= 0 and
          events[position] == events[lookback_position]):
        input_[(num_lookbacks + 1) * self.num_melody_events +
               self._binary_counter_bits + i] = 1.0

    return input_

  def events_to_label(self, events, position):
    """Returns the label for the given position in the melody.

    Returns an integer in the range [0, self.num_classes). Indices in the range
    [0, self.num_melody_events) map to standard midi events. Indices
    self.num_melody_events and self.num_melody_events + 1 are signals to repeat
    events from earlier in the melody. More distant repeats are selected first
    and standard midi events are selected last.

    Assuming self.min_note = 48, self.max_note = 84, and two lookback distances
    at 1 bar and 2 bars, then self.num_classes = 40, self.num_melody_events =
    38, and the values will be as follows.

    Values [0, 39]:
      [0, 37]: Event of the last step in the melody, if not repeating 1 or 2
               bars ago.
      38: If the last event in the melody is repeating 1 bar ago, if not
          repeating 2 bars ago.
      39: If the last event in the melody is repeating 2 bars ago.

    Args:
      events: A magenta.music.Melody object.
      position: An integer position in the melody.

    Returns:
      A label, an integer.
    """
    if (position < self._lookback_distances[-1] and
        events[position] == MELODY_NO_EVENT):
      return self.num_melody_events + len(self._lookback_distances) - 1

    # If last step repeated N bars ago.
    for i, lookback_distance in reversed(
        list(enumerate(self._lookback_distances))):
      lookback_position = position - lookback_distance
      if (lookback_position >= 0 and
          events[position] == events[lookback_position]):
        return self.num_melody_events + i

    # If last step didn't repeat at one of the lookback positions, use the
    # specific event.
    return self.melody_event_to_index(events[position])

  def class_index_to_event(self, class_index, events):
    """Returns the melody event for the given class index.

    This is the reverse process of the self.events_to_label method.

    Args:
      class_index: An int in the range [0, self.num_classes).
      events: The magenta.music.Melody events list of the current melody.

    Returns:
      A magenta.music.Melody event value.
    """
    # Repeat N bar ago.
    for i, lookback_distance in reversed(
        list(enumerate(self._lookback_distances))):
      if class_index == self.num_melody_events + i:
        if len(events) < lookback_distance:
          return MELODY_NO_EVENT
        return events[-lookback_distance]

    # Return the melody event for that class index.
    return self.index_to_melody_event(class_index)


class KeyMelodyEncoderDecoder(MelodyEncoderDecoder):
  """A MelodyEncoderDecoder that encodes repeated events, time, and key.

  Args:
    lookback_distances: A list of step intervals to look back in history to
       encode both the following event and whether the current step is a repeat.
       Uses default values if None.
    binary_counter_bits: The number of input bits to use as a counter for the
       metric position of the next note.
  """

  def __init__(self, lookback_distances=None, binary_counter_bits=7,
               min_note=48, max_note=84, transpose_to_key=0):
    """Initializes the MelodyEncoderDecoder."""
    super(KeyMelodyEncoderDecoder, self).__init__(
        min_note, max_note, transpose_to_key)
    self._lookback_distances = (DEFAULT_LOOKBACK_DISTANCES
                                if lookback_distances is None
                                else lookback_distances)
    self._binary_counter_bits = binary_counter_bits
    self._note_range = max_note - min_note

  @property
  def input_size(self):
    return (self._note_range +                # current note
            2 +                               # note vs. silence
            1 +                               # attack or not
            1 +                               # ascending or not
            len(self._lookback_distances) +   # whether note matches lookbacks
            self._binary_counter_bits +       # binary counters
            1 +                               # start of bar or not
            NOTES_PER_OCTAVE +                # total key estimate
            NOTES_PER_OCTAVE)                 # recent key estimate

  @property
  def num_classes(self):
    return self.num_melody_events + len(self._lookback_distances)
=======
    return (self._note_range +                # current note
            2 +                               # note vs. silence
            1 +                               # attack or not
            1 +                               # ascending or not
            len(self._lookback_distances) +   # whether note matches lookbacks
            self._binary_counter_bits +       # binary counters
            1 +                               # start of bar or not
            NOTES_PER_OCTAVE +                # total key estimate
            NOTES_PER_OCTAVE)                 # recent key estimate

  @property
  def num_classes(self):
    return (self._note_range + NUM_SPECIAL_MELODY_EVENTS +
            len(self._lookback_distances))

  @property
  def default_event_label(self):
    return self._note_range
>>>>>>> e8aab421

  def events_to_input(self, events, position):
    """Returns the input vector for the given position in the melody.

    Returns a self.input_size length list of floats. Assuming
<<<<<<< HEAD
    self._min_note = 48, self._note_range = 36, two lookback distances at 1 bar
    and 2 bars, and 7 binary counters, then self.input_size = 74. Each index
    represents a different input signal to the model.
=======
    self._min_note = 48, self._note_range = 36, two lookback distances, and
    seven binary counters, then self.input_size = 74. Each index represents a
    different input signal to the model.
>>>>>>> e8aab421

    Indices [0, 73]:
    [0, 35]: A note is playing at that pitch [48, 84).
    36: Any note is playing.
    37: Silence is playing.
    38: The current event is the note-on event of the currently playing note.
    39: Whether the melody is currently ascending or descending.
    40: The last event is repeating (first lookback distance).
    41: The last event is repeating (second lookback distance).
    [42, 48]: Time keeping toggles.
    49: The next event is the start of a bar.
    [50, 61]: The keys the current melody is in.
    [62, 73]: The keys the last 3 notes are in.

    Args:
      events: A magenta.music.Melody object.
      position: An integer event position in the melody.

    Returns:
      An input vector, an self.input_size length list of floats.
    """
    current_note = None
    is_attack = False
    is_ascending = None
    last_3_notes = collections.deque(maxlen=3)
    sub_melody = melodies_lib.Melody(events[:position + 1])
    for note in sub_melody:
      if note == MELODY_NO_EVENT:
        is_attack = False
      elif note == MELODY_NOTE_OFF:
        current_note = None
      else:
        is_attack = True
        current_note = note
        if last_3_notes:
          if note > last_3_notes[-1]:
            is_ascending = True
          if note < last_3_notes[-1]:
            is_ascending = False
        if note in last_3_notes:
          last_3_notes.remove(note)
        last_3_notes.append(note)

    input_ = [0.0] * self.input_size
    offset = 0
<<<<<<< HEAD

    if current_note:
      # The pitch of current note if a note is playing.
      input_[offset + current_note - self.min_note] = 1.0
=======
    if current_note:
      # The pitch of current note if a note is playing.
      input_[offset + current_note - self._min_note] = 1.0
>>>>>>> e8aab421
      # A note is playing.
      input_[offset + self._note_range] = 1.0
    else:
      # Silence is playing.
      input_[offset + self._note_range + 1] = 1.0
    offset += self._note_range + 2

    # The current event is the note-on event of the currently playing note.
    if is_attack:
      input_[offset] = 1.0
    offset += 1

    # Whether the melody is currently ascending or descending.
    if is_ascending is not None:
      input_[offset] = 1.0 if is_ascending else -1.0
    offset += 1

    # Last event is repeating N bars ago.
    for i, lookback_distance in enumerate(self._lookback_distances):
      lookback_position = position - lookback_distance
      if (lookback_position >= 0 and
          events[position] == events[lookback_position]):
        input_[offset] = 1.0
      offset += 1

    # Binary time counter giving the metric location of the *next* note.
    n = len(sub_melody)
    for i in range(self._binary_counter_bits):
      input_[offset] = 1.0 if (n / 2 ** i) % 2 else -1.0
      offset += 1

    # The next event is the start of a bar.
    if len(sub_melody) % DEFAULT_STEPS_PER_BAR == 0:
      input_[offset] = 1.0
    offset += 1

    # The keys the current melody is in.
    key_histogram = sub_melody.get_major_key_histogram()
    max_val = max(key_histogram)
    for i, key_val in enumerate(key_histogram):
      if key_val == max_val:
        input_[offset] = 1.0
      offset += 1

    # The keys the last 3 notes are in.
    last_3_note_melody = melodies_lib.Melody(list(last_3_notes))
    key_histogram = last_3_note_melody.get_major_key_histogram()
    max_val = max(key_histogram)
    for i, key_val in enumerate(key_histogram):
      if key_val == max_val:
        input_[offset] = 1.0
      offset += 1

    assert offset == self.input_size

    return input_

  def events_to_label(self, events, position):
    """Returns the label for the given position in the melody.

    Returns an int in the range [0, self.num_classes). Assuming
<<<<<<< HEAD
    self._min_note = 48, self._note_range = 36, and two lookback distances at
    1 and 2 bars, then self.num_classes = 40.

=======
    self._min_note = 48, self._note_range = 36, and two lookback distances,
    then self.num_classes = 40.
>>>>>>> e8aab421
    Values [0, 39]:
    [0, 35]: Note-on event for midi pitch [48, 84).
    36: No event.
    37: Note-off event.
    38: Repeat first lookback (takes precedence over above values).
    39: Repeat second lookback (takes precedence over above values).

    Args:
      events: A magenta.music.Melody object.
      position: An integer event position in the melody.

    Returns:
      A label, an integer.
    """
    if (position < self._lookback_distances[-1] and
        events[position] == MELODY_NO_EVENT):
      return self._note_range + len(self._lookback_distances) + 1

    # If the last event repeated N bars ago.
    for i, lookback_distance in reversed(
        list(enumerate(self._lookback_distances))):
      lookback_position = position - lookback_distance
      if (lookback_position >= 0 and
          events[position] == events[lookback_position]):
        return self._note_range + 2 + i

    # If last event was a note-off event.
    if events[position] == MELODY_NOTE_OFF:
      return self._note_range + 1

    # If last event was a no event.
    if events[position] == MELODY_NO_EVENT:
      return self._note_range

    # If last event was a note-on event, the pitch of that note.
    return events[position] - self._min_note

  def class_index_to_event(self, class_index, events):
    """Returns the melody event for the given class index.

    This is the reverse process of the self.events_to_label method.

    Args:
      class_index: An int in the range [0, self.num_classes).
      events: The magenta.music.Melody events list of the current melody.

    Returns:
      A magenta.music.Melody event value.
    """
    # Repeat N bars ago.
    for i, lookback_distance in reversed(
        list(enumerate(self._lookback_distances))):
      if class_index == self._note_range + 2 + i:
        if len(events) < lookback_distance:
          return MELODY_NO_EVENT
        return events[-lookback_distance]

    # Note-off event.
    if class_index == self._note_range + 1:
      return MELODY_NOTE_OFF

    # No event:
    if class_index == self._note_range:
      return MELODY_NO_EVENT

    # Note-on event for that midi pitch.
    return self._min_note + class_index<|MERGE_RESOLUTION|>--- conflicted
+++ resolved
@@ -153,170 +153,6 @@
 
   @property
   def input_size(self):
-<<<<<<< HEAD
-    num_lookbacks = len(self._lookback_distances)
-    return (
-        self.num_melody_events +                  # current melody event
-        num_lookbacks * self.num_melody_events +  # next event for each lookback
-        self._binary_counter_bits +               # binary counters
-        num_lookbacks)                            # if event matches lookbacks
-
-  @property
-  def num_classes(self):
-    return self.num_melody_events + len(self._lookback_distances)
-
-  def events_to_input(self, events, position):
-    """Returns the input vector for the given position in the melody.
-
-    Returns a self.input_size length list of floats. Assuming self.min_note =
-    48, self.max_note = 84, two lookback distances at 1 bar and 2 bars, and 5
-    binary counters, self.input_size will = 121. Each index represents a
-    different input signal to the model.
-
-    Indices [0, 120]:
-    [0, 37]: Event of current step.
-    [38, 75]: Event of next step if repeating 1 bar ago.
-    [76, 113]: Event of next step if repeating 2 bars ago.
-    114: 16th note binary counter.
-    115: 8th note binary counter.
-    116: 4th note binary counter.
-    117: Half note binary counter.
-    118: Whole note binary counter.
-    119: The current step is repeating 1 bar ago.
-    120: The current step is repeating 2 bars ago.
-
-    Args:
-      events: A magenta.music.Melody object.
-      position: An integer position in the melody.
-
-    Returns:
-      An input vector, an self.input_size length list of floats.
-    """
-    input_ = [0.0] * self.input_size
-
-    # Last event.
-    index = self.melody_event_to_index(events[position])
-    input_[index] = 1.0
-
-    # Next event if repeating N positions ago.
-    for i, lookback_distance in enumerate(self._lookback_distances):
-      lookback_position = position - lookback_distance + 1
-      if lookback_position < 0:
-        melody_event = MELODY_NO_EVENT
-      else:
-        melody_event = events[lookback_position]
-      index = self.melody_event_to_index(melody_event)
-      input_[(i + 1) * self.num_melody_events + index] = 1.0
-
-    num_lookbacks = len(self._lookback_distances)
-
-    # Binary time counter giving the metric location of the *next* note.
-    n = position + 1
-    for i in range(self._binary_counter_bits):
-      input_[(num_lookbacks + 1) * self.num_melody_events + i] = (
-          1.0 if (n / 2 ** i) % 2 else -1.0)
-
-    # Last event is repeating N bars ago.
-    for i, lookback_distance in enumerate(self._lookback_distances):
-      lookback_position = position - lookback_distance
-      if (lookback_position >= 0 and
-          events[position] == events[lookback_position]):
-        input_[(num_lookbacks + 1) * self.num_melody_events +
-               self._binary_counter_bits + i] = 1.0
-
-    return input_
-
-  def events_to_label(self, events, position):
-    """Returns the label for the given position in the melody.
-
-    Returns an integer in the range [0, self.num_classes). Indices in the range
-    [0, self.num_melody_events) map to standard midi events. Indices
-    self.num_melody_events and self.num_melody_events + 1 are signals to repeat
-    events from earlier in the melody. More distant repeats are selected first
-    and standard midi events are selected last.
-
-    Assuming self.min_note = 48, self.max_note = 84, and two lookback distances
-    at 1 bar and 2 bars, then self.num_classes = 40, self.num_melody_events =
-    38, and the values will be as follows.
-
-    Values [0, 39]:
-      [0, 37]: Event of the last step in the melody, if not repeating 1 or 2
-               bars ago.
-      38: If the last event in the melody is repeating 1 bar ago, if not
-          repeating 2 bars ago.
-      39: If the last event in the melody is repeating 2 bars ago.
-
-    Args:
-      events: A magenta.music.Melody object.
-      position: An integer position in the melody.
-
-    Returns:
-      A label, an integer.
-    """
-    if (position < self._lookback_distances[-1] and
-        events[position] == MELODY_NO_EVENT):
-      return self.num_melody_events + len(self._lookback_distances) - 1
-
-    # If last step repeated N bars ago.
-    for i, lookback_distance in reversed(
-        list(enumerate(self._lookback_distances))):
-      lookback_position = position - lookback_distance
-      if (lookback_position >= 0 and
-          events[position] == events[lookback_position]):
-        return self.num_melody_events + i
-
-    # If last step didn't repeat at one of the lookback positions, use the
-    # specific event.
-    return self.melody_event_to_index(events[position])
-
-  def class_index_to_event(self, class_index, events):
-    """Returns the melody event for the given class index.
-
-    This is the reverse process of the self.events_to_label method.
-
-    Args:
-      class_index: An int in the range [0, self.num_classes).
-      events: The magenta.music.Melody events list of the current melody.
-
-    Returns:
-      A magenta.music.Melody event value.
-    """
-    # Repeat N bar ago.
-    for i, lookback_distance in reversed(
-        list(enumerate(self._lookback_distances))):
-      if class_index == self.num_melody_events + i:
-        if len(events) < lookback_distance:
-          return MELODY_NO_EVENT
-        return events[-lookback_distance]
-
-    # Return the melody event for that class index.
-    return self.index_to_melody_event(class_index)
-
-
-class KeyMelodyEncoderDecoder(MelodyEncoderDecoder):
-  """A MelodyEncoderDecoder that encodes repeated events, time, and key.
-
-  Args:
-    lookback_distances: A list of step intervals to look back in history to
-       encode both the following event and whether the current step is a repeat.
-       Uses default values if None.
-    binary_counter_bits: The number of input bits to use as a counter for the
-       metric position of the next note.
-  """
-
-  def __init__(self, lookback_distances=None, binary_counter_bits=7,
-               min_note=48, max_note=84, transpose_to_key=0):
-    """Initializes the MelodyEncoderDecoder."""
-    super(KeyMelodyEncoderDecoder, self).__init__(
-        min_note, max_note, transpose_to_key)
-    self._lookback_distances = (DEFAULT_LOOKBACK_DISTANCES
-                                if lookback_distances is None
-                                else lookback_distances)
-    self._binary_counter_bits = binary_counter_bits
-    self._note_range = max_note - min_note
-
-  @property
-  def input_size(self):
     return (self._note_range +                # current note
             2 +                               # note vs. silence
             1 +                               # attack or not
@@ -329,41 +165,20 @@
 
   @property
   def num_classes(self):
-    return self.num_melody_events + len(self._lookback_distances)
-=======
-    return (self._note_range +                # current note
-            2 +                               # note vs. silence
-            1 +                               # attack or not
-            1 +                               # ascending or not
-            len(self._lookback_distances) +   # whether note matches lookbacks
-            self._binary_counter_bits +       # binary counters
-            1 +                               # start of bar or not
-            NOTES_PER_OCTAVE +                # total key estimate
-            NOTES_PER_OCTAVE)                 # recent key estimate
-
-  @property
-  def num_classes(self):
     return (self._note_range + NUM_SPECIAL_MELODY_EVENTS +
             len(self._lookback_distances))
 
   @property
   def default_event_label(self):
     return self._note_range
->>>>>>> e8aab421
 
   def events_to_input(self, events, position):
     """Returns the input vector for the given position in the melody.
 
     Returns a self.input_size length list of floats. Assuming
-<<<<<<< HEAD
     self._min_note = 48, self._note_range = 36, two lookback distances at 1 bar
     and 2 bars, and 7 binary counters, then self.input_size = 74. Each index
     represents a different input signal to the model.
-=======
-    self._min_note = 48, self._note_range = 36, two lookback distances, and
-    seven binary counters, then self.input_size = 74. Each index represents a
-    different input signal to the model.
->>>>>>> e8aab421
 
     Indices [0, 73]:
     [0, 35]: A note is playing at that pitch [48, 84).
@@ -409,16 +224,10 @@
 
     input_ = [0.0] * self.input_size
     offset = 0
-<<<<<<< HEAD
-
-    if current_note:
-      # The pitch of current note if a note is playing.
-      input_[offset + current_note - self.min_note] = 1.0
-=======
+
     if current_note:
       # The pitch of current note if a note is playing.
       input_[offset + current_note - self._min_note] = 1.0
->>>>>>> e8aab421
       # A note is playing.
       input_[offset + self._note_range] = 1.0
     else:
@@ -480,14 +289,9 @@
     """Returns the label for the given position in the melody.
 
     Returns an int in the range [0, self.num_classes). Assuming
-<<<<<<< HEAD
     self._min_note = 48, self._note_range = 36, and two lookback distances at
     1 and 2 bars, then self.num_classes = 40.
 
-=======
-    self._min_note = 48, self._note_range = 36, and two lookback distances,
-    then self.num_classes = 40.
->>>>>>> e8aab421
     Values [0, 39]:
     [0, 35]: Note-on event for midi pitch [48, 84).
     36: No event.
