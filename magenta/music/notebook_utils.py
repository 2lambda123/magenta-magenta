# Copyright 2016 Google Inc. All Rights Reserved.
#
# Licensed under the Apache License, Version 2.0 (the "License");
# you may not use this file except in compliance with the License.
# You may obtain a copy of the License at
#
#    http://www.apache.org/licenses/LICENSE-2.0
#
# Unless required by applicable law or agreed to in writing, software
# distributed under the License is distributed on an "AS IS" BASIS,
# WITHOUT WARRANTIES OR CONDITIONS OF ANY KIND, either express or implied.
# See the License for the specific language governing permissions and
# limitations under the License.
"""Python functions which run only within a Jupyter notebook."""

from __future__ import absolute_import
from __future__ import division
from __future__ import print_function

import collections
import os

# internal imports
import bokeh
import bokeh.plotting
import IPython
import numpy as np
import pandas as pd
<<<<<<< HEAD
import tensorflow as tf
=======
>>>>>>> 83471955
from six.moves import urllib

from magenta.music import midi_synth

_DEFAULT_SAMPLE_RATE = 44100


def play_sequence(sequence,
                  synth=midi_synth.synthesize,
                  sample_rate=_DEFAULT_SAMPLE_RATE,
                  **synth_args):
  """Creates an interactive player for a synthesized note sequence.

  This function should only be called from a Jupyter notebook.

  Args:
    sequence: A music_pb2.NoteSequence to synthesize and play.
    synth: A synthesis function that takes a sequence and sample rate as input.
    sample_rate: The sample rate at which to synthesize.
    **synth_args: Additional keyword arguments to pass to the synth function.
  """

  array_of_floats = synth(sequence, sample_rate=sample_rate, **synth_args)
  IPython.display.display(IPython.display.Audio(array_of_floats,
                                                rate=sample_rate))


def plot_sequence(sequence,
                  show_figure=True):
  """Creates an interactive pianoroll for a tensorflow.magenta.NoteSequence.

  Example usage: plot a random melody.
    sequence = mm.Melody(np.random.randint(36, 72, 30)).to_sequence()
    bokeh_pianoroll(sequence)

  Args:
     sequence: A tensorflow.magenta.NoteSequence.
     show_figure: A boolean indicating whether or not to show the figure.

  Returns:
     If show_figure is False, a Bokeh figure; otherwise None.
  """

  def _sequence_to_pandas_dataframe(sequence):
    """Generates a pandas dataframe from a sequence."""
    pd_dict = collections.defaultdict(list)
    for note in sequence.notes:
      pd_dict['start_time'].append(note.start_time)
      pd_dict['end_time'].append(note.end_time)
      pd_dict['duration'].append(note.end_time - note.start_time)
      pd_dict['pitch'].append(note.pitch)
      pd_dict['bottom'].append(note.pitch - 0.4)
      pd_dict['top'].append(note.pitch + 0.4)
      pd_dict['velocity'].append(note.velocity)
      pd_dict['fill_alpha'].append(note.velocity / 128.0)
      pd_dict['instrument'].append(note.instrument)
      pd_dict['program'].append(note.program)

    # If no velocity differences are found, set alpha to 1.0.
    if np.max(pd_dict['velocity']) == np.min(pd_dict['velocity']):
      pd_dict['fill_alpha'] = [1.0] * len(pd_dict['fill_alpha'])

    return pd.DataFrame(pd_dict)

  # These are hard-coded reasonable values, but the user can override them
  # by updating the figure if need be.
  fig = bokeh.plotting.figure(
      tools='hover,pan,resize,box_zoom,reset,previewsave')
  fig.plot_width = 500
  fig.plot_height = 200
  fig.xaxis.axis_label = 'time (sec)'
  fig.yaxis.axis_label = 'pitch (MIDI)'
  fig.yaxis.ticker = bokeh.models.SingleIntervalTicker(interval=12)
  fig.ygrid.ticker = bokeh.models.SingleIntervalTicker(interval=12)
  # Pick indexes that are maximally different in Spectral8 colormap.
  spectral_color_indexes = [7, 0, 6, 1, 5, 2, 3]

  # Create a Pandas dataframe and group it by instrument.
  dataframe = _sequence_to_pandas_dataframe(sequence)
  instruments = sorted(set(dataframe['instrument']))
  grouped_dataframe = dataframe.groupby('instrument')
  for counter, instrument in enumerate(instruments):
    instrument_df = grouped_dataframe.get_group(instrument)
    color_idx = spectral_color_indexes[counter % len(spectral_color_indexes)]
    color = bokeh.palettes.Spectral8[color_idx]
    source = bokeh.plotting.ColumnDataSource(instrument_df)
    fig.quad(top='top', bottom='bottom', left='start_time', right='end_time',
             line_color='black', fill_color=color,
             fill_alpha='fill_alpha', source=source)
  fig.select(dict(type=bokeh.models.HoverTool)).tooltips = (
      {'pitch': '@pitch',
       'program': '@program',
       'velo': '@velocity',
       'duration': '@duration',
       'start_time': '@start_time',
       'end_time': '@end_time',
       'velocity': '@velocity',
       'fill_alpha': '@fill_alpha'})

  if show_figure:
    bokeh.plotting.output_notebook()
    bokeh.plotting.show(fig)
    return None
  return fig


def download_bundle(bundle_name, target_dir, force_reload=False):
  """Downloads a Magenta bundle to target directory.

  Target directory target_dir will be created if it does not already exist.

  Args:
     bundle_name: A string Magenta bundle name to download.
     target_dir: A string local directory in which to write the bundle.
     force_reload: A boolean that when True, reloads the bundle even if present.
  """
  tf.gfile.MakeDirs(target_dir)
  bundle_target = os.path.join(target_dir, bundle_name)
  if not os.path.exists(bundle_target) or force_reload:
    response = urllib.request.urlopen(
        'http://download.magenta.tensorflow.org/models/%s' % bundle_name)
    data = response.read()
    local_file = open(bundle_target, 'wb')
    local_file.write(data)
    local_file.close()<|MERGE_RESOLUTION|>--- conflicted
+++ resolved
@@ -26,10 +26,7 @@
 import IPython
 import numpy as np
 import pandas as pd
-<<<<<<< HEAD
 import tensorflow as tf
-=======
->>>>>>> 83471955
 from six.moves import urllib
 
 from magenta.music import midi_synth
