--- conflicted
+++ resolved
@@ -6,11 +6,7 @@
 set -x
 
 eval "${PIP_COMMAND} install --upgrade tensorflow scipy matplotlib \
-<<<<<<< HEAD
-  intervaltree bokeh IPython librosa"
-=======
   intervaltree bokeh IPython librosa mir_eval"
->>>>>>> 393df209
 
 bazel test \
   --keep_going \
